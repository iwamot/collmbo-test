<<<<<<< HEAD
FROM python:3.11.4-slim-buster AS builder
=======
FROM python:3.12.7-slim-bookworm AS builder
>>>>>>> 2a7972cf
ARG USE_BEDROCK=false
COPY requirements.txt /build/
WORKDIR /build/
RUN pip install --no-cache-dir -U pip
RUN if [ "$USE_BEDROCK" = "true" ]; then \
        echo boto3 >> requirements.txt; \
    fi
RUN pip install --no-cache-dir -r requirements.txt

<<<<<<< HEAD
FROM python:3.11.4-slim-buster AS app
=======
FROM python:3.12.7-slim-bookworm AS app
>>>>>>> 2a7972cf
WORKDIR /app/
COPY *.py /app/
COPY app/*.py /app/app/
COPY --from=builder /usr/local/bin/ /usr/local/bin/
COPY --from=builder /usr/local/lib/ /usr/local/lib/
ENTRYPOINT [ "python", "main.py" ]<|MERGE_RESOLUTION|>--- conflicted
+++ resolved
@@ -1,8 +1,4 @@
-<<<<<<< HEAD
-FROM python:3.11.4-slim-buster AS builder
-=======
 FROM python:3.12.7-slim-bookworm AS builder
->>>>>>> 2a7972cf
 ARG USE_BEDROCK=false
 COPY requirements.txt /build/
 WORKDIR /build/
@@ -12,11 +8,7 @@
     fi
 RUN pip install --no-cache-dir -r requirements.txt
 
-<<<<<<< HEAD
-FROM python:3.11.4-slim-buster AS app
-=======
 FROM python:3.12.7-slim-bookworm AS app
->>>>>>> 2a7972cf
 WORKDIR /app/
 COPY *.py /app/
 COPY app/*.py /app/app/
